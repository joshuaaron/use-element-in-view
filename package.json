--- conflicted
+++ resolved
@@ -1,5 +1,4 @@
 {
-<<<<<<< HEAD
   "version": "1.0.1",
   "license": "MIT",
   "main": "dist/index.js",
@@ -32,39 +31,6 @@
     "*.{js,ts,tsx}": [
       "npm run lint",
       "prettier --write"
-=======
-    "version": "1.0.1",
-    "license": "MIT",
-    "main": "dist/index.js",
-    "typings": "dist/index.d.ts",
-    "files": [
-      "dist"
-    ],
-    "engines": {
-      "node": ">=10"
-    },
-    "scripts": {
-      "start": "tsdx watch",
-      "build": "tsdx build",
-      "test": "tsdx test",
-      "test:watch": "tsdx test --watch",
-      "lint": "tsdx lint",
-      "prepare": "tsdx build",
-      "prepublishOnly": "npm run test && npm run lint",
-      "preversion": "npm run lint"
-    },
-    "peerDependencies": {
-      "react": ">=16"
-    },
-    "husky": {
-      "hooks": {
-        "pre-commit": "lint-staged && npm run test"
-      }
-    },
-    "lint-staged": {
-      "*.{js,ts,tsx}": [
-        "npm run lint",
-        "prettier --write"
       ]
     },
     "repository": {
@@ -101,8 +67,8 @@
       "hook",
       "intersection-observer",
       "inview",
+      "observe-element",
       "react-intersection",
       "react-observer"
->>>>>>> a337b10a
     ]
   }